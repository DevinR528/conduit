mod edus;

pub use edus::RoomEdus;

use crate::{pdu::PduBuilder, utils, Error, PduEvent, Result};
use log::error;
use ring::digest;
use ruma::{
    api::client::error::ErrorKind,
    events::{
        ignored_user_list,
        room::{
            member,
            power_levels::{self, PowerLevelsEventContent},
        },
        EventType,
    },
    EventId, Raw, RoomAliasId, RoomId, UserId,
};
use sled::IVec;
use state_res::{event_auth, Error as StateError, Requester, StateEvent, StateMap, StateStore};

use std::{
    collections::{BTreeMap, HashMap},
    convert::{TryFrom, TryInto},
    mem,
    sync::Arc,
};

/// The unique identifier of each state group.
///
/// This is created when a state group is added to the database by
/// hashing the entire state.
pub type StateHashId = Vec<u8>;

pub struct Rooms {
    pub edus: edus::RoomEdus,
    pub(super) pduid_pdu: sled::Tree, // PduId = RoomId + Count
    pub(super) eventid_pduid: sled::Tree,
    pub(super) roomid_pduleaves: sled::Tree,
    pub(super) alias_roomid: sled::Tree,
    pub(super) aliasid_alias: sled::Tree, // AliasId = RoomId + Count
    pub(super) publicroomids: sled::Tree,

    pub(super) tokenids: sled::Tree, // TokenId = RoomId + Token + PduId

    pub(super) userroomid_joined: sled::Tree,
    pub(super) roomuserid_joined: sled::Tree,
    pub(super) roomuseroncejoinedids: sled::Tree,
    pub(super) userroomid_invited: sled::Tree,
    pub(super) roomuserid_invited: sled::Tree,
    pub(super) userroomid_left: sled::Tree,

    /// Remember the current state hash of a room.
    pub(super) roomid_statehash: sled::Tree,
    /// Remember the state hash at events in the past.
    pub(super) pduid_statehash: sled::Tree,
    /// The state for a given state hash.
    pub(super) stateid_pduid: sled::Tree, // StateId = StateHash + EventType + StateKey
}

impl StateStore for Rooms {
    fn get_event(
        &self,
        room_id: &RoomId,
        event_id: &EventId,
    ) -> state_res::Result<Arc<StateEvent>> {
        let pid = self
            .get_pdu_id(event_id)
            .map_err(StateError::custom)?
            .ok_or_else(|| {
                StateError::NotFound("PDU via room_id and event_id not found in the db.".into())
            })?;

        serde_json::from_slice(
            &self
                .pduid_pdu
                .get(pid)
                .map_err(StateError::custom)?
                .ok_or_else(|| StateError::NotFound("PDU via pduid not found in db.".into()))?,
        )
        .map_err(Into::into)
        .and_then(|pdu: StateEvent| {
            // conduit's PDU's always contain a room_id but some
            // of ruma's do not so this must be an Option
            if pdu.room_id() == Some(room_id) {
                Ok(Arc::new(pdu))
            } else {
                Err(StateError::NotFound(
                    "Found PDU for incorrect room in db.".into(),
                ))
            }
        })
    }
}

impl Rooms {
    /// Builds a StateMap by iterating over all keys that start
    /// with state_hash, this gives the full state for the given state_hash.
    pub fn state_full(&self, state_hash: StateHashId) -> Result<StateMap<EventId>> {
        self.stateid_pduid
            .scan_prefix(&state_hash)
            .values()
            .map(|pduid| {
                self.pduid_pdu.get(&pduid?)?.map_or_else(
                    || Err(Error::bad_database("Failed to find StateMap.")),
                    |b| {
                        serde_json::from_slice::<PduEvent>(&b)
                            .map_err(|_| Error::bad_database("Invalid PDU in db."))
                    },
                )
            })
            .map(|pdu| {
                let pdu = pdu?;
                Ok(((pdu.kind, pdu.state_key), pdu.event_id))
            })
            .collect::<Result<StateMap<_>>>()
    }

    // TODO make this return Result
    /// Fetches the previous StateHash ID to `current`.
    pub fn prev_state_hash(&self, current: StateHashId) -> Option<StateHashId> {
        let mut found = false;
        for pair in self.pduid_statehash.iter().rev() {
            let prev = pair.ok()?.1;
            if current == prev.as_ref() {
                found = true;
            }
            if current != prev.as_ref() && found {
                return Some(prev.to_vec());
            }
        }
        None
    }

    /// Returns the last state hash key added to the db.
    pub fn current_state_hash(&self, room_id: &RoomId) -> Result<Option<StateHashId>> {
        Ok(self
            .roomid_statehash
            .get(room_id.as_bytes())?
            .map(|bytes| bytes.to_vec()))
    }

    /// This fetches auth event_ids from the current state using the
    /// full `roomstateid_pdu` tree.
    pub fn get_auth_event_ids(
        &self,
        room_id: &RoomId,
        kind: &EventType,
        sender: &UserId,
        state_key: Option<&str>,
        content: serde_json::Value,
    ) -> Result<Vec<EventId>> {
        let auth_events = state_res::auth_types_for_event(
            kind.clone(),
            sender,
            state_key.map(|s| s.to_string()),
            content,
        );

        let mut events = vec![];
        for (event_type, state_key) in auth_events {
            if let Some(state_key) = state_key.as_ref() {
                if let Some(id) = self.room_state_get(room_id, &event_type, state_key)? {
                    events.push(id.event_id);
                }
            }
        }
        Ok(events)
    }

    // This fetches auth events from the current state using the
    /// full `roomstateid_pdu` tree.
    pub fn get_auth_events(
        &self,
        room_id: &RoomId,
        kind: &EventType,
        sender: &UserId,
        state_key: Option<&str>,
        content: serde_json::Value,
    ) -> Result<StateMap<PduEvent>> {
        let auth_events = state_res::auth_types_for_event(
            kind.clone(),
            sender,
            state_key.map(|s| s.to_string()),
            content,
        );

        let mut events = StateMap::new();
        for (event_type, state_key) in auth_events {
            if let Some(s_key) = state_key.as_ref() {
                if let Some(pdu) = self.room_state_get(room_id, &event_type, s_key)? {
                    events.insert((event_type, state_key), pdu);
                }
            }
        }
        Ok(events)
    }

    /// Generate a new StateHash.
    ///
    /// A unique hash made from hashing all PDU ids of the state joined with 0xff.
    fn calculate_hash(&self, pdu_id_bytes: &[&[u8]]) -> Result<StateHashId> {
        // We only hash the pdu's event ids, not the whole pdu
        let bytes = pdu_id_bytes.join(&0xff);
        let hash = digest::digest(&digest::SHA256, &bytes);
        Ok(hash.as_ref().to_vec())
    }

    /// Checks if a room exists.
    pub fn exists(&self, room_id: &RoomId) -> Result<bool> {
        let mut prefix = room_id.as_bytes().to_vec();
        prefix.push(0xff);

        // Look for PDUs in that room.
        Ok(self
            .pduid_pdu
            .get_gt(&prefix)?
            .filter(|(k, _)| k.starts_with(&prefix))
            .is_some())
    }

    /// Returns the full room state.
    pub fn room_state_full(
        &self,
        room_id: &RoomId,
    ) -> Result<HashMap<(EventType, String), PduEvent>> {
        if let Some(current_state_hash) = self.current_state_hash(room_id)? {
            let mut prefix = current_state_hash;
            prefix.push(0xff);

            let mut hashmap = HashMap::new();
            for pdu in self
                .stateid_pduid
                .scan_prefix(prefix)
                .values()
                .map(|pdu_id| {
                    Ok::<_, Error>(
                        serde_json::from_slice::<PduEvent>(
                            &self.pduid_pdu.get(pdu_id?)?.ok_or_else(|| {
                                Error::bad_database("PDU in state not found in database.")
                            })?,
                        )
                        .map_err(|_| {
                            Error::bad_database("Invalid PDU bytes in current room state.")
                        })?,
                    )
                })
            {
                let pdu = pdu?;
                let state_key = pdu.state_key.clone().ok_or_else(|| {
                    Error::bad_database("Room state contains event without state_key.")
                })?;
                hashmap.insert((pdu.kind.clone(), state_key), pdu);
            }
            Ok(hashmap)
        } else {
            Ok(HashMap::new())
        }
    }

    /// Returns all state entries for this type.
    pub fn room_state_type(
        &self,
        room_id: &RoomId,
        event_type: &EventType,
    ) -> Result<HashMap<String, PduEvent>> {
        if let Some(current_state_hash) = self.current_state_hash(room_id)? {
            let mut prefix = current_state_hash;
            prefix.push(0xff);
            prefix.extend_from_slice(&event_type.to_string().as_bytes());
            prefix.push(0xff);

            let mut hashmap = HashMap::new();
            for pdu in self
                .stateid_pduid
                .scan_prefix(&prefix)
                .values()
                .map(|pdu_id| {
                    Ok::<_, Error>(
                        serde_json::from_slice::<PduEvent>(
                            &self.pduid_pdu.get(pdu_id?)?.ok_or_else(|| {
                                Error::bad_database("PDU in state not found in database.")
                            })?,
                        )
                        .map_err(|_| {
                            Error::bad_database("Invalid PDU bytes in current room state.")
                        })?,
                    )
                })
            {
                let pdu = pdu?;
                let state_key = pdu.state_key.clone().ok_or_else(|| {
                    Error::bad_database("Room state contains event without state_key.")
                })?;
                hashmap.insert(state_key, pdu);
            }
            Ok(hashmap)
        } else {
            Ok(HashMap::new())
        }
    }

    /// Returns a single PDU from `room_id` with key (`event_type`, `state_key`).
    pub fn room_state_get(
        &self,
        room_id: &RoomId,
        event_type: &EventType,
        state_key: &str,
    ) -> Result<Option<PduEvent>> {
        if let Some(current_state_hash) = self.current_state_hash(room_id)? {
            let mut key = current_state_hash;
            key.push(0xff);
            key.extend_from_slice(&event_type.to_string().as_bytes());
            key.push(0xff);
            key.extend_from_slice(&state_key.as_bytes());

            self.stateid_pduid.get(&key)?.map_or(Ok(None), |pdu_id| {
                Ok::<_, Error>(Some(
                    serde_json::from_slice::<PduEvent>(&self.pduid_pdu.get(pdu_id)?.ok_or_else(
                        || Error::bad_database("PDU in state not found in database."),
                    )?)
                    .map_err(|_| Error::bad_database("Invalid PDU bytes in current room state."))?,
                ))
            })
        } else {
            Ok(None)
        }
    }

    /// Returns the `count` of this pdu's id.
    pub fn get_pdu_count(&self, event_id: &EventId) -> Result<Option<u64>> {
        self.eventid_pduid
            .get(event_id.as_bytes())?
            .map_or(Ok(None), |pdu_id| {
                Ok(Some(
                    utils::u64_from_bytes(
                        &pdu_id[pdu_id.len() - mem::size_of::<u64>()..pdu_id.len()],
                    )
                    .map_err(|_| Error::bad_database("PDU has invalid count bytes."))?,
                ))
            })
    }

    /// Returns the json of a pdu.
    pub fn get_pdu_json(&self, event_id: &EventId) -> Result<Option<serde_json::Value>> {
        self.eventid_pduid
            .get(event_id.as_bytes())?
            .map_or(Ok(None), |pdu_id| {
                Ok(Some(
                    serde_json::from_slice(&self.pduid_pdu.get(pdu_id)?.ok_or_else(|| {
                        Error::bad_database("eventid_pduid points to nonexistent pdu.")
                    })?)
                    .map_err(|_| Error::bad_database("Invalid PDU in db."))?,
                ))
            })
    }

    /// Returns the pdu's id.
    pub fn get_pdu_id(&self, event_id: &EventId) -> Result<Option<IVec>> {
        self.eventid_pduid
            .get(event_id.to_string().as_bytes())?
            .map_or(Ok(None), |pdu_id| Ok(Some(pdu_id)))
    }

    /// Returns the pdu.
    pub fn get_pdu(&self, event_id: &EventId) -> Result<Option<PduEvent>> {
        self.eventid_pduid
            .get(event_id.as_bytes())?
            .map_or(Ok(None), |pdu_id| {
                Ok(Some(
                    serde_json::from_slice(&self.pduid_pdu.get(pdu_id)?.ok_or_else(|| {
                        Error::bad_database("eventid_pduid points to nonexistent pdu.")
                    })?)
                    .map_err(|_| Error::bad_database("Invalid PDU in db."))?,
                ))
            })
    }
    /// Returns the pdu.
    pub fn get_pdu_from_id(&self, pdu_id: &IVec) -> Result<Option<PduEvent>> {
        self.pduid_pdu.get(pdu_id)?.map_or(Ok(None), |pdu| {
            Ok(Some(
                serde_json::from_slice(&pdu)
                    .map_err(|_| Error::bad_database("Invalid PDU in db."))?,
            ))
        })
    }

    /// Removes a pdu and creates a new one with the same id.
    fn replace_pdu(&self, pdu_id: &IVec, pdu: &PduEvent) -> Result<()> {
        if self.pduid_pdu.get(&pdu_id)?.is_some() {
            self.pduid_pdu.insert(
                &pdu_id,
                &*serde_json::to_string(pdu).expect("PduEvent::to_string always works"),
            )?;
            Ok(())
        } else {
            Err(Error::BadRequest(
                ErrorKind::NotFound,
                "PDU does not exist.",
            ))
        }
    }

    /// Returns the leaf pdus of a room.
    pub fn get_pdu_leaves(&self, room_id: &RoomId) -> Result<Vec<EventId>> {
        let mut prefix = room_id.as_bytes().to_vec();
        prefix.push(0xff);

        let mut events = Vec::new();

        for event in self
            .roomid_pduleaves
            .scan_prefix(prefix)
            .values()
            .map(|bytes| {
                Ok::<_, Error>(
                    EventId::try_from(utils::string_from_bytes(&bytes?).map_err(|_| {
                        Error::bad_database("EventID in roomid_pduleaves is invalid unicode.")
                    })?)
                    .map_err(|_| Error::bad_database("EventId in roomid_pduleaves is invalid."))?,
                )
            })
        {
            events.push(event?);
        }

        Ok(events)
    }

    /// Replace the leaves of a room with a new event.
    pub fn replace_pdu_leaves(&self, room_id: &RoomId, event_id: &EventId) -> Result<()> {
        let mut prefix = room_id.as_bytes().to_vec();
        prefix.push(0xff);

        for key in self.roomid_pduleaves.scan_prefix(&prefix).keys() {
            self.roomid_pduleaves.remove(key?)?;
        }

        prefix.extend_from_slice(event_id.as_bytes());
        self.roomid_pduleaves.insert(&prefix, event_id.as_bytes())?;

        Ok(())
    }

    /// Creates a new persisted data unit and adds it to a room.
    pub fn append_pdu(
        &self,
        pdu: PduEvent,
        globals: &super::globals::Globals,
        account_data: &super::account_data::AccountData,
    ) -> Result<EventId> {
        let mut pdu_json = serde_json::to_value(&pdu).expect("event is valid, we just created it");
        ruma::signatures::hash_and_sign_event(
            globals.server_name().as_str(),
            globals.keypair(),
            &mut pdu_json,
        )
        .expect("event is valid, we just created it");

        self.replace_pdu_leaves(&pdu.room_id, &pdu.event_id)?;

        // Increment the last index and use that
        // This is also the next_batch/since value
        let index = globals.next_count()?;

        let mut pdu_id = pdu.room_id.as_bytes().to_vec();
        pdu_id.push(0xff);
        pdu_id.extend_from_slice(&index.to_be_bytes());

        self.pduid_pdu.insert(&pdu_id, &*pdu_json.to_string())?;

        self.eventid_pduid
            .insert(pdu.event_id.as_bytes(), &*pdu_id)?;

        if pdu.state_key.is_some() {
            self.append_to_state(&pdu_id, &pdu)?;
        }

        match &pdu.kind {
            EventType::RoomRedaction => {
                if let Some(redact_id) = &pdu.redacts {
                    // TODO: Reason
                    let _reason = serde_json::from_value::<Raw<redaction::RedactionEventContent>>(
                        pdu.content,
                    )
                    .expect("Raw::from_value always works.")
                    .deserialize()
                    .map_err(|_| {
                        Error::BadRequest(
                            ErrorKind::InvalidParam,
                            "Invalid redaction event content.",
                        )
                    })?
                    .reason;

                    self.redact_pdu(&redact_id)?;
                }
            }
            EventType::RoomMember => {
                if let Some(state_key) = pdu.state_key.as_ref() {
                    // if the state_key fails
                    let target_user_id = UserId::try_from(state_key.as_str())
                        .expect("This state_key was previously validated");
                    // Update our membership info, we do this here incase a user is invited
                    // and immediately leaves we need the DB to record the invite event for auth
                    self.update_membership(
                        &pdu.room_id,
                        &target_user_id,
                        serde_json::from_value::<member::MemberEventContent>(pdu.content).map_err(
                            |_| {
                                Error::BadRequest(
                                    ErrorKind::InvalidParam,
                                    "Invalid redaction event content.",
                                )
                            },
                        )?,
                        &pdu.sender,
                        account_data,
                        globals,
                    )?;
                }
            }
            EventType::RoomMessage => {
                if let Some(body) = pdu.content.get("body").and_then(|b| b.as_str()) {
                    for word in body
                        .split_terminator(|c: char| !c.is_alphanumeric())
                        .map(str::to_lowercase)
                    {
                        let mut key = pdu.room_id.as_bytes().to_vec();
                        key.push(0xff);
                        key.extend_from_slice(word.as_bytes());
                        key.push(0xff);
                        key.extend_from_slice(&pdu_id);
                        self.tokenids.insert(key, &[])?;
                    }
                }
            }
            _ => {}
        }
        self.edus.room_read_set(&pdu.room_id, &pdu.sender, index)?;

        Ok(pdu.event_id)
    }

    /// Generates a new StateHash and associates it with the incoming event.
    ///
    /// This adds all current state events (not including the incoming event)
    /// to `stateid_pduid` and adds the incoming event to `pduid_statehash`.
    /// The incoming event is the `pdu_id` passed to this method.
    fn append_to_state(&self, new_pdu_id: &[u8], new_pdu: &PduEvent) -> Result<StateHashId> {
        let old_state =
            if let Some(old_state_hash) = self.roomid_statehash.get(new_pdu.room_id.as_bytes())? {
                // Store state for event. The state does not include the event itself.
                // Instead it's the state before the pdu, so the room's old state.
                self.pduid_statehash.insert(new_pdu_id, &old_state_hash)?;
                if new_pdu.state_key.is_none() {
                    return Ok(old_state_hash.to_vec());
                }

                let mut prefix = old_state_hash.to_vec();
                prefix.push(0xff);
                self.stateid_pduid
                    .scan_prefix(&prefix)
                    .filter_map(|pdu| pdu.map_err(|e| error!("{}", e)).ok())
                    .map(|(k, v)| (k.subslice(prefix.len(), k.len() - prefix.len()), v))
                    .collect::<HashMap<IVec, IVec>>()
            } else {
                HashMap::new()
            };

        if let Some(state_key) = &new_pdu.state_key {
            let mut new_state = old_state;
            let mut pdu_key = new_pdu.kind.as_str().as_bytes().to_vec();
            pdu_key.push(0xff);
            pdu_key.extend_from_slice(state_key.as_bytes());
            new_state.insert(pdu_key.into(), new_pdu_id.into());

            let new_state_hash =
                self.calculate_hash(&new_state.values().map(|b| &**b).collect::<Vec<_>>())?;

            let mut key = new_state_hash.to_vec();
            key.push(0xff);

            // TODO: we could avoid writing to the DB on every state event by keeping
            // track of the delta and write that every so often
            for (key_without_prefix, pdu_id) in new_state {
                let mut state_id = key.clone();
                state_id.extend_from_slice(&key_without_prefix);
                self.stateid_pduid.insert(&state_id, &pdu_id)?;
            }

            self.roomid_statehash
                .insert(new_pdu.room_id.as_bytes(), &*new_state_hash)?;

            Ok(new_state_hash)
        } else {
            Err(Error::bad_database(
                "Tried to insert non-state event into room without a state.",
            ))
        }
    }

    /// Creates a new persisted data unit and adds it to a room.
    pub fn build_and_append_pdu(
        &self,
        pdu_builder: PduBuilder,
        sender: &UserId,
        room_id: &RoomId,
        globals: &super::globals::Globals,
        account_data: &super::account_data::AccountData,
    ) -> Result<EventId> {
        let PduBuilder {
            event_type,
            content,
            unsigned,
            state_key,
            redacts,
        } = pdu_builder;
        // TODO: Make sure this isn't called twice in parallel
        let prev_events = self.get_pdu_leaves(&room_id)?;

        let auth_events = self.get_auth_events(
            &room_id,
            &event_type,
            &sender,
            state_key.as_deref(),
            content.clone(),
        )?;

        // Is the event authorized?
        if let Some(state_key) = &state_key {
            let power_levels = self
                .room_state_get(&room_id, &EventType::RoomPowerLevels, "")?
                .map_or_else(
                    || {
                        Ok::<_, Error>(power_levels::PowerLevelsEventContent {
                            ban: 50.into(),
                            events: BTreeMap::new(),
                            events_default: 0.into(),
                            invite: 50.into(),
                            kick: 50.into(),
                            redact: 50.into(),
                            state_default: 0.into(),
                            users: BTreeMap::new(),
                            users_default: 0.into(),
                            notifications:
                                ruma::events::room::power_levels::NotificationPowerLevels {
                                    room: 50.into(),
                                },
                        })
                    },
                    |power_levels| {
                        Ok(serde_json::from_value::<Raw<PowerLevelsEventContent>>(
                            power_levels.content,
                        )
                        .expect("Raw::from_value always works.")
                        .deserialize()
                        .map_err(|_| Error::bad_database("Invalid PowerLevels event in db."))?)
                    },
                )?;
            let sender_membership = self
                .room_state_get(&room_id, &EventType::RoomMember, &sender.to_string())?
                .map_or(Ok::<_, Error>(member::MembershipState::Leave), |pdu| {
                    Ok(
                        serde_json::from_value::<Raw<member::MemberEventContent>>(pdu.content)
                            .expect("Raw::from_value always works.")
                            .deserialize()
                            .map_err(|_| Error::bad_database("Invalid Member event in db."))?
                            .membership,
                    )
                })?;

            let sender_power = power_levels.users.get(&sender).map_or_else(
                || {
                    if sender_membership != member::MembershipState::Join {
                        None
                    } else {
                        Some(&power_levels.users_default)
                    }
                },
                // If it's okay, wrap with Some(_)
                Some,
            );

            // Is the event allowed?
            #[allow(clippy::blocks_in_if_conditions)]
            if !match event_type {
                EventType::RoomEncryption => {
                    // Don't allow encryption events when it's disabled
                    !globals.encryption_disabled()
                }
                EventType::RoomMember => {
                    let prev_event = self
                        .get_pdu(prev_events.iter().next().ok_or(Error::BadRequest(
                            ErrorKind::Unknown,
                            "Membership can't be the first event",
                        ))?)?
                        .map(|pdu| pdu.convert_for_state_res());
                    event_auth::valid_membership_change(
                        // TODO this is a bit of a hack but not sure how to have a type
                        // declared in `state_res` crate easily convert to/from conduit::PduEvent
                        Requester {
                            prev_event_ids: prev_events.to_owned(),
                            room_id: &room_id,
                            content: &content,
                            state_key: Some(state_key.to_owned()),
                            sender: &sender,
                        },
                        prev_event,
                        None,
                        &auth_events
                            .iter()
                            .map(|((ty, key), pdu)| {
                                Ok(((ty.clone(), key.clone()), pdu.convert_for_state_res()))
                            })
                            .collect::<Result<StateMap<_>>>()?,
                    )
                    .map_err(|e| {
                        log::error!("{}", e);
                        Error::Conflict("Found incoming PDU with invalid data.")
                    })?
                }
                EventType::RoomCreate => prev_events.is_empty(),
                // Not allow any of the following events if the sender is not joined.
                _ if sender_membership != member::MembershipState::Join => false,
                _ => {
                    // TODO
                    sender_power.unwrap_or(&power_levels.users_default)
                        >= &power_levels.state_default
                }
            } {
                error!("Unauthorized {}", event_type);
                // Not authorized
                return Err(Error::BadRequest(
                    ErrorKind::Forbidden,
                    "Event is not authorized",
                ));
            }
        } else if !self.is_joined(&sender, &room_id)? {
            // TODO: auth rules apply to all events, not only those with a state key
            error!("Unauthorized {}", event_type);
            return Err(Error::BadRequest(
                ErrorKind::Forbidden,
                "Event is not authorized",
            ));
        }

        // Our depth is the maximum depth of prev_events + 1
        let depth = prev_events
            .iter()
            .filter_map(|event_id| Some(self.get_pdu_json(event_id).ok()??.get("depth")?.as_u64()?))
            .max()
            .unwrap_or(0_u64)
            + 1;

        let mut unsigned = unsigned.unwrap_or_default();
        if let Some(state_key) = &state_key {
            if let Some(prev_pdu) = self.room_state_get(&room_id, &event_type, &state_key)? {
                unsigned.insert("prev_content".to_owned(), prev_pdu.content);
                unsigned.insert(
                    "prev_sender".to_owned(),
                    serde_json::to_value(prev_pdu.sender).expect("UserId::to_value always works"),
                );
            }
        }

        let mut pdu = PduEvent {
            event_id: EventId::try_from("$thiswillbefilledinlater").expect("we know this is valid"),
            room_id: room_id.clone(),
            sender: sender.clone(),
            origin_server_ts: utils::millis_since_unix_epoch()
                .try_into()
                .expect("time is valid"),
            kind: event_type,
            content,
            state_key,
            prev_events,
            depth: depth
                .try_into()
                .map_err(|_| Error::bad_database("Depth is invalid"))?,
            auth_events: auth_events
                .into_iter()
                .map(|(_, pdu)| pdu.event_id)
                .collect(),
            redacts,
            unsigned,
            hashes: ruma::events::pdu::EventHash {
                sha256: "aaa".to_owned(),
            },
            signatures: BTreeMap::new(),
        };

        // Generate event id
        pdu.event_id = EventId::try_from(&*format!(
            "${}",
            ruma::signatures::reference_hash(
                &serde_json::to_value(&pdu).expect("event is valid, we just created it")
            )
            .expect("ruma can calculate reference hashes")
        ))
        .expect("ruma's reference hashes are valid event ids");

<<<<<<< HEAD
        self.append_pdu(pdu, globals, account_data)
=======
        let mut pdu_json = serde_json::to_value(&pdu).expect("event is valid, we just created it");
        ruma::signatures::hash_and_sign_event(
            globals.server_name().as_str(),
            globals.keypair(),
            &mut pdu_json,
        )
        .expect("event is valid, we just created it");

        self.replace_pdu_leaves(&room_id, &pdu.event_id)?;

        // Increment the last index and use that
        // This is also the next_batch/since value
        let index = globals.next_count()?;

        let mut pdu_id = room_id.to_string().as_bytes().to_vec();
        pdu_id.push(0xff);
        pdu_id.extend_from_slice(&index.to_be_bytes());

        self.pduid_pdu.insert(&pdu_id, &*pdu_json.to_string())?;

        self.eventid_pduid
            .insert(pdu.event_id.to_string(), pdu_id.clone())?;

        if let Some(state_key) = &pdu.state_key {
            let mut key = room_id.to_string().as_bytes().to_vec();
            key.push(0xff);
            key.extend_from_slice(pdu.kind.to_string().as_bytes());
            key.push(0xff);
            key.extend_from_slice(state_key.as_bytes());
            self.roomstateid_pdu.insert(key, &*pdu_json.to_string())?;
        }

        match event_type {
            EventType::RoomRedaction => {
                if let Some(redact_id) = &redacts {
                    self.redact_pdu(&redact_id, &pdu)?;
                }
            }
            EventType::RoomMember => {
                if let Some(state_key) = state_key {
                    // if the state_key fails
                    let target_user_id = UserId::try_from(state_key)
                        .expect("This state_key was previously validated");
                    // Update our membership info, we do this here incase a user is invited
                    // and immediately leaves we need the DB to record the invite event for auth
                    self.update_membership(
                        &room_id,
                        &target_user_id,
                        serde_json::from_value::<member::MemberEventContent>(content).map_err(
                            |_| {
                                Error::BadRequest(
                                    ErrorKind::InvalidParam,
                                    "Invalid redaction event content.",
                                )
                            },
                        )?,
                        &sender,
                        account_data,
                        globals,
                    )?;
                }
            }
            EventType::RoomMessage => {
                if let Some(body) = content.get("body").and_then(|b| b.as_str()) {
                    for word in body
                        .split_terminator(|c: char| !c.is_alphanumeric())
                        .map(str::to_lowercase)
                    {
                        let mut key = room_id.to_string().as_bytes().to_vec();
                        key.push(0xff);
                        key.extend_from_slice(word.as_bytes());
                        key.push(0xff);
                        key.extend_from_slice(&pdu_id);
                        self.tokenids.insert(key, &[])?;
                    }
                }
            }
            _ => {}
        }
        self.edus
            .private_read_set(&room_id, &sender, index, &globals)?;

        Ok(pdu.event_id)
>>>>>>> b5488f86
    }

    /// Returns an iterator over all PDUs in a room.
    pub fn all_pdus(
        &self,
        user_id: &UserId,
        room_id: &RoomId,
    ) -> Result<impl Iterator<Item = Result<PduEvent>>> {
        self.pdus_since(user_id, room_id, 0)
    }

    /// Returns a double-ended iterator over all events in a room that happened after the event with id `since`
    /// in chronological order.
    pub fn pdus_since(
        &self,
        user_id: &UserId,
        room_id: &RoomId,
        since: u64,
    ) -> Result<impl DoubleEndedIterator<Item = Result<PduEvent>>> {
        let mut prefix = room_id.to_string().as_bytes().to_vec();
        prefix.push(0xff);

        // Skip the first pdu if it's exactly at since, because we sent that last time
        let mut first_pdu_id = prefix.clone();
        first_pdu_id.extend_from_slice(&(since + 1).to_be_bytes());

        let mut last_pdu_id = prefix;
        last_pdu_id.extend_from_slice(&u64::MAX.to_be_bytes());

        let user_id = user_id.clone();
        Ok(self
            .pduid_pdu
            .range(first_pdu_id..last_pdu_id)
            .filter_map(|r| r.ok())
            .map(move |(_, v)| {
                let mut pdu = serde_json::from_slice::<PduEvent>(&v)
                    .map_err(|_| Error::bad_database("PDU in db is invalid."))?;
                if pdu.sender != user_id {
                    pdu.unsigned.remove("transaction_id");
                }
                Ok(pdu)
            }))
    }

    /// Returns an iterator over all events and their tokens in a room that happened before the
    /// event with id `until` in reverse-chronological order.
    pub fn pdus_until(
        &self,
        user_id: &UserId,
        room_id: &RoomId,
        until: u64,
    ) -> impl Iterator<Item = Result<(u64, PduEvent)>> {
        // Create the first part of the full pdu id
        let mut prefix = room_id.to_string().as_bytes().to_vec();
        prefix.push(0xff);

        let mut current = prefix.clone();
        current.extend_from_slice(&until.to_be_bytes());

        let current: &[u8] = &current;

        let user_id = user_id.clone();
        let prefixlen = prefix.len();
        self.pduid_pdu
            .range(..current)
            .rev()
            .filter_map(|r| r.ok())
            .take_while(move |(k, _)| k.starts_with(&prefix))
            .map(move |(k, v)| {
                let mut pdu = serde_json::from_slice::<PduEvent>(&v)
                    .map_err(|_| Error::bad_database("PDU in db is invalid."))?;
                if pdu.sender != user_id {
                    pdu.unsigned.remove("transaction_id");
                }
                Ok((
                    utils::u64_from_bytes(&k[prefixlen..])
                        .map_err(|_| Error::bad_database("Invalid pdu id in db."))?,
                    pdu,
                ))
            })
    }

    /// Returns an iterator over all events and their token in a room that happened after the event
    /// with id `from` in chronological order.
    pub fn pdus_after(
        &self,
        user_id: &UserId,
        room_id: &RoomId,
        from: u64,
    ) -> impl Iterator<Item = Result<(u64, PduEvent)>> {
        // Create the first part of the full pdu id
        let mut prefix = room_id.to_string().as_bytes().to_vec();
        prefix.push(0xff);

        let mut current = prefix.clone();
        current.extend_from_slice(&(from + 1).to_be_bytes()); // +1 so we don't send the base event

        let current: &[u8] = &current;

        let user_id = user_id.clone();
        let prefixlen = prefix.len();
        self.pduid_pdu
            .range(current..)
            .filter_map(|r| r.ok())
            .take_while(move |(k, _)| k.starts_with(&prefix))
            .map(move |(k, v)| {
                let mut pdu = serde_json::from_slice::<PduEvent>(&v)
                    .map_err(|_| Error::bad_database("PDU in db is invalid."))?;
                if pdu.sender != user_id {
                    pdu.unsigned.remove("transaction_id");
                }
                Ok((
                    utils::u64_from_bytes(&k[prefixlen..])
                        .map_err(|_| Error::bad_database("Invalid pdu id in db."))?,
                    pdu,
                ))
            })
    }

    /// Replace a PDU with the redacted form.
    pub fn redact_pdu(&self, event_id: &EventId, reason: &PduEvent) -> Result<()> {
        if let Some(pdu_id) = self.get_pdu_id(event_id)? {
            let mut pdu = self
                .get_pdu_from_id(&pdu_id)?
                .ok_or_else(|| Error::bad_database("PDU ID points to invalid PDU."))?;
            pdu.redact(&reason)?;
            self.replace_pdu(&pdu_id, &pdu)?;
            Ok(())
        } else {
            Err(Error::BadRequest(
                ErrorKind::NotFound,
                "Event ID does not exist.",
            ))
        }
    }

    /// Update current membership data.
    fn update_membership(
        &self,
        room_id: &RoomId,
        user_id: &UserId,
        mut member_content: member::MemberEventContent,
        sender: &UserId,
        account_data: &super::account_data::AccountData,
        globals: &super::globals::Globals,
    ) -> Result<()> {
        let membership = member_content.membership;
        let mut userroom_id = user_id.as_bytes().to_vec();
        userroom_id.push(0xff);
        userroom_id.extend_from_slice(room_id.as_bytes());

        let mut roomuser_id = room_id.as_bytes().to_vec();
        roomuser_id.push(0xff);
        roomuser_id.extend_from_slice(user_id.as_bytes());

        match &membership {
            member::MembershipState::Join => {
                // Check if the user never joined this room
                if !self.once_joined(&user_id, &room_id)? {
                    // Add the user ID to the join list then
                    self.roomuseroncejoinedids.insert(&userroom_id, &[])?;

                    // Check if the room has a predecessor
                    if let Some(predecessor) = serde_json::from_value::<
                        Raw<ruma::events::room::create::CreateEventContent>,
                    >(
                        self.room_state_get(&room_id, &EventType::RoomCreate, "")?
                            .ok_or_else(|| {
                                Error::bad_database("Found room without m.room.create event.")
                            })?
                            .content,
                    )
                    .expect("Raw::from_value always works")
                    .deserialize()
                    .map_err(|_| Error::bad_database("Invalid room event in database."))?
                    .predecessor
                    {
                        // Copy user settings from predecessor to the current room:
                        // - Push rules
                        //
                        // TODO: finish this once push rules are implemented.
                        //
                        // let mut push_rules_event_content = account_data
                        //     .get::<ruma::events::push_rules::PushRulesEvent>(
                        //         None,
                        //         user_id,
                        //         EventType::PushRules,
                        //     )?;
                        //
                        // NOTE: find where `predecessor.room_id` match
                        //       and update to `room_id`.
                        //
                        // account_data
                        //     .update(
                        //         None,
                        //         user_id,
                        //         EventType::PushRules,
                        //         &push_rules_event_content,
                        //         globals,
                        //     )
                        //     .ok();

                        // Copy old tags to new room
                        if let Some(tag_event) = account_data.get::<ruma::events::tag::TagEvent>(
                            Some(&predecessor.room_id),
                            user_id,
                            EventType::Tag,
                        )? {
                            account_data
                                .update(Some(room_id), user_id, EventType::Tag, &tag_event, globals)
                                .ok();
                        };

                        // Copy direct chat flag
                        if let Some(mut direct_event) = account_data
                            .get::<ruma::events::direct::DirectEvent>(
                            None,
                            user_id,
                            EventType::Direct,
                        )? {
                            let mut room_ids_updated = false;

                            for room_ids in direct_event.content.0.values_mut() {
                                if room_ids.iter().any(|r| r == &predecessor.room_id) {
                                    room_ids.push(room_id.clone());
                                    room_ids_updated = true;
                                }
                            }

                            if room_ids_updated {
                                account_data.update(
                                    None,
                                    user_id,
                                    EventType::Direct,
                                    &direct_event,
                                    globals,
                                )?;
                            }
                        };
                    }
                }

                self.userroomid_joined.insert(&userroom_id, &[])?;
                self.roomuserid_joined.insert(&roomuser_id, &[])?;
                self.userroomid_invited.remove(&userroom_id)?;
                self.roomuserid_invited.remove(&roomuser_id)?;
                self.userroomid_left.remove(&userroom_id)?;
            }
            member::MembershipState::Invite => {
                // We want to know if the sender is ignored by the receiver
                let is_ignored = account_data
                    .get::<ignored_user_list::IgnoredUserListEvent>(
                        None,     // Ignored users are in global account data
                        &user_id, // Receiver
                        EventType::IgnoredUserList,
                    )?
                    .map_or(false, |ignored| {
                        ignored.content.ignored_users.contains(&sender)
                    });

                if is_ignored {
                    member_content.membership = member::MembershipState::Leave;

                    self.build_and_append_pdu(
                        PduBuilder {
                            event_type: EventType::RoomMember,
                            content: serde_json::to_value(member_content)
                                .expect("event is valid, we just created it"),
                            unsigned: None,
                            state_key: Some(user_id.to_string()),
                            redacts: None,
                        },
                        &user_id,
                        &room_id,
                        globals,
                        account_data,
                    )?;

                    return Ok(());
                }
                self.userroomid_invited.insert(&userroom_id, &[])?;
                self.roomuserid_invited.insert(&roomuser_id, &[])?;
                self.userroomid_joined.remove(&userroom_id)?;
                self.roomuserid_joined.remove(&roomuser_id)?;
                self.userroomid_left.remove(&userroom_id)?;
            }
            member::MembershipState::Leave | member::MembershipState::Ban => {
                self.userroomid_left.insert(&userroom_id, &[])?;
                self.userroomid_joined.remove(&userroom_id)?;
                self.roomuserid_joined.remove(&roomuser_id)?;
                self.userroomid_invited.remove(&userroom_id)?;
                self.roomuserid_invited.remove(&roomuser_id)?;
            }
            _ => {}
        }

        Ok(())
    }

    /// Makes a user forget a room.
    pub fn forget(&self, room_id: &RoomId, user_id: &UserId) -> Result<()> {
        let mut userroom_id = user_id.as_bytes().to_vec();
        userroom_id.push(0xff);
        userroom_id.extend_from_slice(room_id.as_bytes());

        self.userroomid_left.remove(userroom_id)?;

        Ok(())
    }

    pub fn set_alias(
        &self,
        alias: &RoomAliasId,
        room_id: Option<&RoomId>,
        globals: &super::globals::Globals,
    ) -> Result<()> {
        if let Some(room_id) = room_id {
            // New alias
            self.alias_roomid
                .insert(alias.alias(), room_id.as_bytes())?;
            let mut aliasid = room_id.as_bytes().to_vec();
            aliasid.extend_from_slice(&globals.next_count()?.to_be_bytes());
            self.aliasid_alias.insert(aliasid, &*alias.alias())?;
        } else {
            // room_id=None means remove alias
            let room_id = self
                .alias_roomid
                .remove(alias.alias())?
                .ok_or(Error::BadRequest(
                    ErrorKind::NotFound,
                    "Alias does not exist.",
                ))?;

            for key in self.aliasid_alias.scan_prefix(room_id).keys() {
                self.aliasid_alias.remove(key?)?;
            }
        }

        Ok(())
    }

    pub fn id_from_alias(&self, alias: &RoomAliasId) -> Result<Option<RoomId>> {
        self.alias_roomid
            .get(alias.alias())?
            .map_or(Ok(None), |bytes| {
                Ok(Some(
                    RoomId::try_from(utils::string_from_bytes(&bytes).map_err(|_| {
                        Error::bad_database("Room ID in alias_roomid is invalid unicode.")
                    })?)
                    .map_err(|_| Error::bad_database("Room ID in alias_roomid is invalid."))?,
                ))
            })
    }

    pub fn room_aliases(&self, room_id: &RoomId) -> impl Iterator<Item = Result<RoomAliasId>> {
        let mut prefix = room_id.as_bytes().to_vec();
        prefix.push(0xff);

        self.aliasid_alias
            .scan_prefix(prefix)
            .values()
            .map(|bytes| {
                Ok(serde_json::from_slice(&bytes?)
                    .map_err(|_| Error::bad_database("Alias in aliasid_alias is invalid."))?)
            })
    }

    pub fn set_public(&self, room_id: &RoomId, public: bool) -> Result<()> {
        if public {
            self.publicroomids.insert(room_id.as_bytes(), &[])?;
        } else {
            self.publicroomids.remove(room_id.as_bytes())?;
        }

        Ok(())
    }

    pub fn is_public_room(&self, room_id: &RoomId) -> Result<bool> {
        Ok(self.publicroomids.contains_key(room_id.as_bytes())?)
    }

    pub fn public_rooms(&self) -> impl Iterator<Item = Result<RoomId>> {
        self.publicroomids.iter().keys().map(|bytes| {
            Ok(
                RoomId::try_from(utils::string_from_bytes(&bytes?).map_err(|_| {
                    Error::bad_database("Room ID in publicroomids is invalid unicode.")
                })?)
                .map_err(|_| Error::bad_database("Room ID in publicroomids is invalid."))?,
            )
        })
    }

    pub fn search_pdus<'a>(
        &'a self,
        room_id: &RoomId,
        search_string: &str,
    ) -> Result<(impl Iterator<Item = IVec> + 'a, Vec<String>)> {
        let mut prefix = room_id.as_bytes().to_vec();
        prefix.push(0xff);

        let words = search_string
            .split_terminator(|c: char| !c.is_alphanumeric())
            .map(str::to_lowercase)
            .collect::<Vec<_>>();

        let iterators = words.clone().into_iter().map(move |word| {
            let mut prefix2 = prefix.clone();
            prefix2.extend_from_slice(word.as_bytes());
            prefix2.push(0xff);
            self.tokenids
                .scan_prefix(&prefix2)
                .keys()
                .rev() // Newest pdus first
                .filter_map(|r| r.ok())
                .map(|key| {
                    let pduid_index = key
                        .iter()
                        .enumerate()
                        .filter(|(_, &b)| b == 0xff)
                        .nth(1)
                        .ok_or_else(|| Error::bad_database("Invalid tokenid in db."))?
                        .0
                        + 1; // +1 because the pdu id starts AFTER the separator

                    let pdu_id = key.subslice(pduid_index, key.len() - pduid_index);

                    Ok::<_, Error>(pdu_id)
                })
                .filter_map(|r| r.ok())
        });

        Ok((
            utils::common_elements(iterators, |a, b| {
                // We compare b with a because we reversed the iterator earlier
                b.cmp(a)
            })
            .unwrap(),
            words,
        ))
    }

    pub fn get_shared_rooms<'a>(
        &'a self,
        users: Vec<UserId>,
    ) -> impl Iterator<Item = Result<RoomId>> + 'a {
        let iterators = users.into_iter().map(move |user_id| {
            let mut prefix = user_id.as_bytes().to_vec();
            prefix.push(0xff);

            self.userroomid_joined
                .scan_prefix(&prefix)
                .keys()
                .filter_map(|r| r.ok())
                .map(|key| {
                    let roomid_index = key
                        .iter()
                        .enumerate()
                        .find(|(_, &b)| b == 0xff)
                        .ok_or_else(|| Error::bad_database("Invalid userroomid_joined in db."))?
                        .0
                        + 1; // +1 because the room id starts AFTER the separator

                    let room_id = key.subslice(roomid_index, key.len() - roomid_index);

                    Ok::<_, Error>(room_id)
                })
                .filter_map(|r| r.ok())
        });

        // We use the default compare function because keys are sorted correctly (not reversed)
        utils::common_elements(iterators, Ord::cmp)
            .expect("users is not empty")
            .map(|bytes| {
                RoomId::try_from(utils::string_from_bytes(&*bytes).map_err(|_| {
                    Error::bad_database("Invalid RoomId bytes in userroomid_joined")
                })?)
                .map_err(|_| Error::bad_database("Invalid RoomId in userroomid_joined."))
            })
    }

    /// Returns an iterator over all joined members of a room.
    pub fn room_members(&self, room_id: &RoomId) -> impl Iterator<Item = Result<UserId>> {
        self.roomuserid_joined
            .scan_prefix(room_id.as_bytes())
            .keys()
            .map(|key| {
                Ok(UserId::try_from(
                    utils::string_from_bytes(
                        &key?
                            .rsplit(|&b| b == 0xff)
                            .next()
                            .expect("rsplit always returns an element"),
                    )
                    .map_err(|_| {
                        Error::bad_database("User ID in roomuserid_joined is invalid unicode.")
                    })?,
                )
                .map_err(|_| Error::bad_database("User ID in roomuserid_joined is invalid."))?)
            })
    }

    /// Returns an iterator over all User IDs who ever joined a room.
    pub fn room_useroncejoined(&self, room_id: &RoomId) -> impl Iterator<Item = Result<UserId>> {
        self.roomuseroncejoinedids
            .scan_prefix(room_id.to_string())
            .keys()
            .map(|key| {
                Ok(UserId::try_from(
                    utils::string_from_bytes(
                        &key?
                            .rsplit(|&b| b == 0xff)
                            .next()
                            .expect("rsplit always returns an element"),
                    )
                    .map_err(|_| {
                        Error::bad_database("User ID in room_useroncejoined is invalid unicode.")
                    })?,
                )
                .map_err(|_| Error::bad_database("User ID in room_useroncejoined is invalid."))?)
            })
    }

    /// Returns an iterator over all invited members of a room.
    pub fn room_members_invited(&self, room_id: &RoomId) -> impl Iterator<Item = Result<UserId>> {
        self.roomuserid_invited
            .scan_prefix(room_id.as_bytes())
            .keys()
            .map(|key| {
                Ok(UserId::try_from(
                    utils::string_from_bytes(
                        &key?
                            .rsplit(|&b| b == 0xff)
                            .next()
                            .expect("rsplit always returns an element"),
                    )
                    .map_err(|_| {
                        Error::bad_database("User ID in roomuserid_invited is invalid unicode.")
                    })?,
                )
                .map_err(|_| Error::bad_database("User ID in roomuserid_invited is invalid."))?)
            })
    }

    /// Returns an iterator over all rooms this user joined.
    pub fn rooms_joined(&self, user_id: &UserId) -> impl Iterator<Item = Result<RoomId>> {
        self.userroomid_joined
            .scan_prefix(user_id.as_bytes())
            .keys()
            .map(|key| {
                Ok(RoomId::try_from(
                    utils::string_from_bytes(
                        &key?
                            .rsplit(|&b| b == 0xff)
                            .next()
                            .expect("rsplit always returns an element"),
                    )
                    .map_err(|_| {
                        Error::bad_database("Room ID in userroomid_joined is invalid unicode.")
                    })?,
                )
                .map_err(|_| Error::bad_database("Room ID in userroomid_joined is invalid."))?)
            })
    }

    /// Returns an iterator over all rooms a user was invited to.
    pub fn rooms_invited(&self, user_id: &UserId) -> impl Iterator<Item = Result<RoomId>> {
        self.userroomid_invited
            .scan_prefix(&user_id.as_bytes())
            .keys()
            .map(|key| {
                Ok(RoomId::try_from(
                    utils::string_from_bytes(
                        &key?
                            .rsplit(|&b| b == 0xff)
                            .next()
                            .expect("rsplit always returns an element"),
                    )
                    .map_err(|_| {
                        Error::bad_database("Room ID in userroomid_invited is invalid unicode.")
                    })?,
                )
                .map_err(|_| Error::bad_database("Room ID in userroomid_invited is invalid."))?)
            })
    }

    /// Returns an iterator over all rooms a user left.
    pub fn rooms_left(&self, user_id: &UserId) -> impl Iterator<Item = Result<RoomId>> {
        self.userroomid_left
            .scan_prefix(&user_id.as_bytes())
            .keys()
            .map(|key| {
                Ok(RoomId::try_from(
                    utils::string_from_bytes(
                        &key?
                            .rsplit(|&b| b == 0xff)
                            .next()
                            .expect("rsplit always returns an element"),
                    )
                    .map_err(|_| {
                        Error::bad_database("Room ID in userroomid_left is invalid unicode.")
                    })?,
                )
                .map_err(|_| Error::bad_database("Room ID in userroomid_left is invalid."))?)
            })
    }

    pub fn once_joined(&self, user_id: &UserId, room_id: &RoomId) -> Result<bool> {
        let mut userroom_id = user_id.to_string().as_bytes().to_vec();
        userroom_id.push(0xff);
        userroom_id.extend_from_slice(room_id.to_string().as_bytes());

        Ok(self.roomuseroncejoinedids.get(userroom_id)?.is_some())
    }

    pub fn is_joined(&self, user_id: &UserId, room_id: &RoomId) -> Result<bool> {
        let mut userroom_id = user_id.as_bytes().to_vec();
        userroom_id.push(0xff);
        userroom_id.extend_from_slice(room_id.as_bytes());

        Ok(self.userroomid_joined.get(userroom_id)?.is_some())
    }

    pub fn is_invited(&self, user_id: &UserId, room_id: &RoomId) -> Result<bool> {
        let mut userroom_id = user_id.as_bytes().to_vec();
        userroom_id.push(0xff);
        userroom_id.extend_from_slice(room_id.as_bytes());

        Ok(self.userroomid_invited.get(userroom_id)?.is_some())
    }

    pub fn is_left(&self, user_id: &UserId, room_id: &RoomId) -> Result<bool> {
        let mut userroom_id = user_id.as_bytes().to_vec();
        userroom_id.push(0xff);
        userroom_id.extend_from_slice(room_id.as_bytes());

        Ok(self.userroomid_left.get(userroom_id)?.is_some())
    }
}<|MERGE_RESOLUTION|>--- conflicted
+++ resolved
@@ -477,30 +477,16 @@
             self.append_to_state(&pdu_id, &pdu)?;
         }
 
-        match &pdu.kind {
+        match pdu.kind {
             EventType::RoomRedaction => {
                 if let Some(redact_id) = &pdu.redacts {
-                    // TODO: Reason
-                    let _reason = serde_json::from_value::<Raw<redaction::RedactionEventContent>>(
-                        pdu.content,
-                    )
-                    .expect("Raw::from_value always works.")
-                    .deserialize()
-                    .map_err(|_| {
-                        Error::BadRequest(
-                            ErrorKind::InvalidParam,
-                            "Invalid redaction event content.",
-                        )
-                    })?
-                    .reason;
-
-                    self.redact_pdu(&redact_id)?;
+                    self.redact_pdu(&redact_id, &pdu)?;
                 }
             }
             EventType::RoomMember => {
-                if let Some(state_key) = pdu.state_key.as_ref() {
+                if let Some(state_key) = pdu.state_key {
                     // if the state_key fails
-                    let target_user_id = UserId::try_from(state_key.as_str())
+                    let target_user_id = UserId::try_from(state_key)
                         .expect("This state_key was previously validated");
                     // Update our membership info, we do this here incase a user is invited
                     // and immediately leaves we need the DB to record the invite event for auth
@@ -527,7 +513,7 @@
                         .split_terminator(|c: char| !c.is_alphanumeric())
                         .map(str::to_lowercase)
                     {
-                        let mut key = pdu.room_id.as_bytes().to_vec();
+                        let mut key = pdu.room_id.to_string().as_bytes().to_vec();
                         key.push(0xff);
                         key.extend_from_slice(word.as_bytes());
                         key.push(0xff);
@@ -538,7 +524,9 @@
             }
             _ => {}
         }
-        self.edus.room_read_set(&pdu.room_id, &pdu.sender, index)?;
+
+        self.edus
+            .private_read_set(&pdu.room_id, &pdu.sender, index, &globals)?;
 
         Ok(pdu.event_id)
     }
@@ -801,93 +789,7 @@
         ))
         .expect("ruma's reference hashes are valid event ids");
 
-<<<<<<< HEAD
         self.append_pdu(pdu, globals, account_data)
-=======
-        let mut pdu_json = serde_json::to_value(&pdu).expect("event is valid, we just created it");
-        ruma::signatures::hash_and_sign_event(
-            globals.server_name().as_str(),
-            globals.keypair(),
-            &mut pdu_json,
-        )
-        .expect("event is valid, we just created it");
-
-        self.replace_pdu_leaves(&room_id, &pdu.event_id)?;
-
-        // Increment the last index and use that
-        // This is also the next_batch/since value
-        let index = globals.next_count()?;
-
-        let mut pdu_id = room_id.to_string().as_bytes().to_vec();
-        pdu_id.push(0xff);
-        pdu_id.extend_from_slice(&index.to_be_bytes());
-
-        self.pduid_pdu.insert(&pdu_id, &*pdu_json.to_string())?;
-
-        self.eventid_pduid
-            .insert(pdu.event_id.to_string(), pdu_id.clone())?;
-
-        if let Some(state_key) = &pdu.state_key {
-            let mut key = room_id.to_string().as_bytes().to_vec();
-            key.push(0xff);
-            key.extend_from_slice(pdu.kind.to_string().as_bytes());
-            key.push(0xff);
-            key.extend_from_slice(state_key.as_bytes());
-            self.roomstateid_pdu.insert(key, &*pdu_json.to_string())?;
-        }
-
-        match event_type {
-            EventType::RoomRedaction => {
-                if let Some(redact_id) = &redacts {
-                    self.redact_pdu(&redact_id, &pdu)?;
-                }
-            }
-            EventType::RoomMember => {
-                if let Some(state_key) = state_key {
-                    // if the state_key fails
-                    let target_user_id = UserId::try_from(state_key)
-                        .expect("This state_key was previously validated");
-                    // Update our membership info, we do this here incase a user is invited
-                    // and immediately leaves we need the DB to record the invite event for auth
-                    self.update_membership(
-                        &room_id,
-                        &target_user_id,
-                        serde_json::from_value::<member::MemberEventContent>(content).map_err(
-                            |_| {
-                                Error::BadRequest(
-                                    ErrorKind::InvalidParam,
-                                    "Invalid redaction event content.",
-                                )
-                            },
-                        )?,
-                        &sender,
-                        account_data,
-                        globals,
-                    )?;
-                }
-            }
-            EventType::RoomMessage => {
-                if let Some(body) = content.get("body").and_then(|b| b.as_str()) {
-                    for word in body
-                        .split_terminator(|c: char| !c.is_alphanumeric())
-                        .map(str::to_lowercase)
-                    {
-                        let mut key = room_id.to_string().as_bytes().to_vec();
-                        key.push(0xff);
-                        key.extend_from_slice(word.as_bytes());
-                        key.push(0xff);
-                        key.extend_from_slice(&pdu_id);
-                        self.tokenids.insert(key, &[])?;
-                    }
-                }
-            }
-            _ => {}
-        }
-        self.edus
-            .private_read_set(&room_id, &sender, index, &globals)?;
-
-        Ok(pdu.event_id)
->>>>>>> b5488f86
     }
 
     /// Returns an iterator over all PDUs in a room.
